import itertools
from typing import Generator

import numpy as np
import scipy.special

golden_mean = (1 + np.sqrt(5)) / 2

base_rotations = (
    np.array(
        [
            [0.0, 0.0, 0.0],
            [1.0, 1.0, 0.0],
            [0.0, 1.0, 0.0],
            [1.0, 0.0, 0.0],
            [0.0, 0.5, 0.5],
            [1.0, 0.5, -0.5],
            [1.0, 0.5, 0.5],
            [0.0, 0.5, -0.5],
            [0.5, 0.5, 1.0],
            [-0.5, 0.5, 0.0],
            [0.5, 0.5, 0.0],
            [-0.5, 0.5, 1.0],
        ]
    )
    * np.pi
)

octahedral_rotations = (
    np.array(
        [
            [0.5, 0.5, -0.5],
            [-0.5, 0.5, 0.5],
            [0.5, 1.0, 0.0],
            [-0.5, 1.0, 0.0],
            [1.0, 0.5, 0.0],
            [0.0, 0.5, 1.0],
            [0.0, 0.5, 0.0],
            [1.0, 0.5, 1.0],
            [0.5, 0.0, 0.0],
            [-0.5, 0.0, 0.0],
            [0.5, 0.5, 0.5],
            [-0.5, 0.5, -0.5],
        ]
    )
    * np.pi
)

icosahedral_rotations = (
    np.array(
        [  # note to self np.arctan2(1/2,-golden_mean/2)/np.pi = 0.8237918088252166
            # note to self np.arctan2(1/2,golden_mean/2)/np.pi = 0.17620819117478337
            [0.82379181, 0.4, 0.17620819],
            [0.17620819, 0.4, 0.82379181],
            [-0.82379181, 0.4, -0.17620819],
            [-0.17620819, 0.4, -0.82379181],
            [0.82379181, 0.2, -0.17620819],
            [-0.82379181, 0.2, 0.17620819],
            [-0.17620819, 0.2, 0.82379181],
            [0.17620819, 0.2, -0.82379181],
            [1 - 1 / golden_mean, 2 / 3, 1 / golden_mean - 1],
            [-1 / golden_mean, 2 / 3, 1 / golden_mean],
            [1 / golden_mean - 1, 2 / 3, 1 - 1 / golden_mean],
            [1 / golden_mean, 2 / 3, -1 / golden_mean],
            [1 - 1 / golden_mean, 1 / 3, 1 - 1 / golden_mean],
            [1 / golden_mean, 1 / 3, 1 / golden_mean],
            [-1 / golden_mean, 1 / 3, -1 / golden_mean],
            [1 / golden_mean - 1, 1 / 3, 1 / golden_mean - 1],
            [0.82379181, 0.6, -0.17620819],
            [-0.82379181, 0.6, 0.17620819],
            [-0.17620819, 0.6, 0.82379181],
            [0.17620819, 0.6, -0.82379181],
            [0.17620819, 0.4, -0.17620819],
            [-0.82379181, 0.4, 0.82379181],
            [-0.17620819, 0.4, 0.17620819],
            [0.82379181, 0.4, -0.82379181],
            [0.17620819, 0.2, 0.17620819],
            [0.82379181, 0.2, 0.82379181],
            [-0.82379181, 0.2, -0.82379181],
            [-0.17620819, 0.2, -0.17620819],
            [0.17620819, 0.6, 0.17620819],
            [0.82379181, 0.6, 0.82379181],
            [-0.82379181, 0.6, -0.82379181],
            [-0.17620819, 0.6, -0.17620819],
            [0.17620819, 0.8, -0.17620819],
            [-0.82379181, 0.8, 0.82379181],
            [-0.17620819, 0.8, 0.17620819],
            [0.82379181, 0.8, -0.82379181],
            [1 / golden_mean, 1 / 3, 1 / golden_mean - 1],
            [-1 / golden_mean, 1 / 3, 1 - 1 / golden_mean],
            [1 / golden_mean - 1, 1 / 3, 1 / golden_mean],
            [1 - 1 / golden_mean, 1 / 3, -1 / golden_mean],
            [1 / golden_mean, 2 / 3, 1 - 1 / golden_mean],
            [1 - 1 / golden_mean, 2 / 3, 1 / golden_mean],
            [-1 / golden_mean, 2 / 3, 1 / golden_mean - 1],
            [1 / golden_mean - 1, 2 / 3, -1 / golden_mean],
            [0.82379181, 0.8, 0.17620819],
            [0.17620819, 0.8, 0.82379181],
            [-0.82379181, 0.8, -0.17620819],
            [-0.17620819, 0.8, -0.82379181],
        ]
    )
    * np.pi
)


def inversion(max_l: int) -> np.ndarray:  # noqa: N802
    """Return the WignerD matrix for inversion up to the given l.

    Parameters
    ----------
    max_l : int
        The maximum l value to include.

    Returns
    -------
    np.ndarray
        The WignerD matrix for inversion up to the given l.
    """
    return np.concatenate(
        [
            np.eye(2 * l + 1, 2 * l + 1, dtype=complex).flatten() * (-1) ** l
            for l in range(0, max_l + 1)
        ],
        dtype=complex,
    )


def rotoreflection(max_l: int, n: int) -> np.ndarray:  # noqa: N802
    """Return the WignerD matrix for rotoreflection up to the given l.

    Implementation according to Altman, Mathematical Proceedings of the Cambridge
    Philosophical Society , Volume 53 , Issue 2 , April 1957
    (https://doi.org/10.1017/S0305004100032370), p.347 (bottom of the page).

    Parameters
    ----------
    max_l : int
        The maximum l value to include.
    n : int
        The order of the rotation group.

    Returns
    -------
    np.ndarray
        The WignerD matrix for rotoreflection up to the given l.
    """
    reflection_matrices = sigma_xy(max_l)
    rotation_matrices = n_z(max_l, n)
    return dot_product(reflection_matrices, rotation_matrices)
<<<<<<< HEAD


def Sn(max_l: int, n: int) -> np.ndarray:  # noqa: N802
    """Return the WignerD matrix for Sn (rotoreflection group) up to the given l.

    Elements of Sn are given by Sn = {I, Sn, Cn**2, Sn**3, Cn**4, Sn**5, ... until n-1
    (last can be C or S depending if n is odd or even)} according to
    https://en.wikipedia.org/wiki/Point_groups_in_three_dimensions and character tables.

    Parameters
    ----------
    max_l : int
        The maximum l value to include.
    n : int
        The order of the rotation group.

    Returns
    -------
    np.ndarray
        The WignerD matrix for Sn up to the given l.
    """
    operations = [identity(max_l)]
    for i in range(1, n):
        if i % 2 == 0:
            new_op = Cn(max_l, n)
            for _ in range(1, i):
                new_op = dot_product(new_op, Cn(max_l, n))
        else:
            new_op = rotoreflection(max_l, n)
            for _ in range(1, i):
                new_op = dot_product(new_op, rotoreflection(max_l, n))
        operations.append(new_op)
    return condensed_wignerD_from_operations(operations)
=======
>>>>>>> 15805cba


def generalized_rotation(
    max_l: int, alpha: float, beta: float, gamma: float
) -> np.ndarray:  # noqa: N802
    """Return the WignerD matrix for a generalized rotation up to the given l.

    Parameters
    ----------
    max_l : int
        The maximum l value to include.
    alpha : float
        The angle of rotation around the z-axis. Must be between 0 and 2*pi.
    beta : float
        The angle of rotation around the y-axis. Must be between 0 and pi.
    gamma : float
        The angle of rotation around the z-axis. Must be between 0 and 2*pi.

    Returns
    -------
    np.ndarray
        The WignerD matrix for the generalized rotation up to the given l.
    """

    def S_sum(l, m, mprime):  # noqa: N802
        return np.sum(
            [
                (
                    ((-1) ** k)
                    / (
                        scipy.special.factorial(l - mprime - k)
                        * scipy.special.factorial(l + m - k)
                        * scipy.special.factorial(k)
                        * scipy.special.factorial(k - m + mprime)
                    )
                )
                * np.cos(beta * 0.5) ** (2 * l + m - mprime - 2 * k)
                * np.sin(beta * 0.5) ** (-m + mprime + 2 * k)
                for k in range(max(0, m - mprime), min(l - mprime, l + m) + 1)
            ],
            dtype=complex,
        )

    def S_sum_when_beta_half_pi(l, m, mprime):  # noqa: N802
        return (2 ** (-l)) * np.sum(
            [
                (
                    ((-1) ** k)
                    / (
                        scipy.special.factorial(l - mprime - k)
                        * scipy.special.factorial(l + m - k)
                        * scipy.special.factorial(k)
                        * scipy.special.factorial(k - m + mprime)
                    )
                )
                for k in range(max(0, m - mprime), min(l - mprime, l + m) + 1)
            ],
            dtype=complex,
        )

    def Cmprimem(m, mprime, l):  # noqa: N802
        return (1j ** (np.abs(mprime) + mprime)) * 1j ** (np.abs(m) + m)

    def root_factorial(m, mprime, l):
        return np.sqrt(
            scipy.special.factorial(l + m)
            * scipy.special.factorial(l - m)
            * scipy.special.factorial(l + mprime)
            * scipy.special.factorial(l - mprime)
        )

    if np.isclose(beta, 0):
        return np.array(
            [
                np.exp(1j * m * alpha) * np.exp(1j * m * gamma) * delta(mprime, m)
                for _, mprime, m in iter_sph_indices(max_l)
            ],
            dtype=complex,
        )
    elif np.isclose(beta, np.pi / 2):
        return np.array(
            [
                S_sum_when_beta_half_pi(l, m, mprime)
                * Cmprimem(m, mprime, l)
                * root_factorial(m, mprime, l)
                * np.exp(1j * m * alpha)
                * np.exp(1j * mprime * gamma)
                for l, mprime, m in iter_sph_indices(max_l)
            ],
            dtype=complex,
        )
    elif np.isclose(beta, np.pi):
        return np.array(
            [
                ((-1) ** l)
                * np.exp(1j * m * alpha)
                * np.exp(-1j * m * gamma)
                * delta(mprime, -m)
                for l, mprime, m in iter_sph_indices(max_l)
            ],
            dtype=complex,
        )
    else:
        return np.array(
            [
                Cmprimem(m, mprime, l)
                * root_factorial(m, mprime, l)
                * S_sum(l, m, mprime)
                * np.exp(1j * m * alpha)
                * np.exp(1j * mprime * gamma)
                for l, mprime, m in iter_sph_indices(max_l)
            ],
            dtype=complex,
        )


def sigma_yz(max_l: int) -> np.ndarray:  # noqa: N802
    """Return the WignerD matrix for sigma_xy up to the given l.

    Parameters
    ----------
    max_l : int
        The maximum l value to include.

    Returns
    -------
    np.ndarray
        The WignerD matrix for sigma_xy up to the given l.
    """
    return np.array(
        [delta(mprime, -m) * ((-1) ** m) for _, mprime, m in iter_sph_indices(max_l)],
        dtype=complex,
    )


def sigma_xz(max_l: int) -> np.ndarray:  # noqa: N802
    """Return the WignerD matrix for sigma_xz up to the given l.

    Parameters
    ----------
    max_l : int
        The maximum l value to include.

    Returns
    -------
    np.ndarray
        The WignerD matrix for sigma_xz up to the given l.
    """
    return np.array(
        [delta(mprime, -m) for _, mprime, m in iter_sph_indices(max_l)],
        dtype=complex,
    )


def sigma_xy(max_l: int) -> np.ndarray:  # noqa: N802
    """Return the WignerD matrix for sigma_xy up to the given l.

    Parameters
    ----------
    max_l : int
        The maximum l value to include.

    Returns
    -------
    np.ndarray
        The WignerD matrix for sigma_xy up to the given l.
    """
    return np.array(
        [
            delta(mprime, m) * ((-1) ** (m + l))
            for l, mprime, m in iter_sph_indices(max_l)
        ],
        dtype=complex,
    )


def two_x(max_l: int) -> np.ndarray:  # noqa: N802
    """Return the WignerD matrix for rotation for 180 around x up to the given l.

    Note: Michaels paper has values for 2x and 2y swapped!

    Parameters
    ----------
    max_l : int
        The maximum l value to include.

    Returns
    -------
    np.ndarray
        The WignerD matrix for rotation for 180 around x up to the given l.
    """
    return np.array(
        [
            delta(mprime, -m) * ((-1) ** (l + m))
            for l, mprime, m in iter_sph_indices(max_l)
        ],
        dtype=complex,
    )


def two_y(max_l: int) -> np.ndarray:  # noqa: N802
    """Return the WignerD matrix for rotation for 180 around y up to the given l.

    Note: Michaels paper has values for 2x and 2y swapped!

    Parameters
    ----------
    max_l : int
        The maximum l value to include.

    Returns
    -------
    np.ndarray
        The WignerD matrix for rotation for 180 around y up to the given l.
    """
    return np.array(
        [delta(mprime, -m) * ((-1) ** (l)) for l, mprime, m in iter_sph_indices(max_l)],
        dtype=complex,
    )


def n_z(max_l: int, n: int) -> np.ndarray:  # noqa: N802
    """Return the WignerD matrix for n-fold rotation around z up to the given l.

    Parameters
    ----------
    max_l : int
        The maximum l value to include.
    n : int
        The order of the rotation.
    Returns
    -------
    np.ndarray
        The WignerD matrix for n-fold rotation around z up to the given l.
    """
    return np.array(
        [
            delta(mprime, m) * np.exp(-2 * np.pi * m * 1j / n)
            for _, mprime, m in iter_sph_indices(max_l)
        ],
        dtype=complex,
    )


def identity(max_l: int) -> np.ndarray:  # noqa: N802
    """Return the WignerD matrix for E (identity) up to the given l.

    Parameters
    ----------
    max_l : int
        The maximum l value to include.

    Returns
    -------
    np.ndarray
        The WignerD matrix for E up to the given l.
    """
    return np.array(
        [delta(mprime, m) for _, mprime, m in iter_sph_indices(max_l)],
        dtype=complex,
    )


def Cs(max_l: int) -> np.ndarray:  # noqa: N802
    """Return the WignerD matrix for Cs group up to the given l.

    Cs={E, sigma_yz}

    Parameters
    ----------
    max_l : int
        The maximum l value to include.

    Returns
    -------
    np.ndarray
        The WignerD matrix for Cs up to the given l.
    """
    return condensed_wignerD_from_operations([identity(max_l), sigma_yz(max_l)])


def Ch(max_l: int) -> np.ndarray:  # noqa: N802
    """Return the WignerD matrix for Ch group up to the given l.

    Ch={E, sigma_xy}

    Parameters
    ----------
    max_l : int
        The maximum l value to include.

    Returns
    -------
    np.ndarray
        The WignerD matrix for Ch up to the given l.
    """
    return condensed_wignerD_from_operations([identity(max_l), sigma_xy(max_l)])


def Ci(max_l: int) -> np.ndarray:  # noqa: N802
    """Return the WignerD matrix for Ci up to the given l.

    Parameters
    ----------
    max_l : int
        The maximum l value to include.

    Returns
    -------
    np.ndarray
        The WignerD matrix for Ci up to the given l.
    """

    return np.array(
        [
            delta(mprime, m) * delta(l % 2, 0)
            for l, mprime, m in iter_sph_indices(max_l)
        ],
        dtype=complex,
    )


def Cn(max_l: int, n: int) -> np.ndarray:  # noqa: N802
    """Return the WignerD matrix for Cn (Cyclic group) up to the given l.

    Parameters
    ----------
    max_l : int
        The maximum l value to include.
    n : int
        The order of the cyclic group.

    Returns
    -------
    np.ndarray
        The WignerD matrix for Cn up to the given l.
    """
    return np.array(
        [
            delta(mprime, m) * delta(m % n, 0)
            for _, mprime, m in iter_sph_indices(max_l)
        ],
        dtype=complex,
    )


def Sn(max_l: int, n: int) -> np.ndarray:  # noqa: N802
    """Return the WignerD matrix for Sn (rotoreflection group) up to the given l.

    Elements of Sn are given by Sn = {I, Sn, Cn**2, Sn**3, Cn**4, Sn**5, ... until n-1
    (last can be C or S depending if n is odd or even)} according to
    https://en.wikipedia.org/wiki/Point_groups_in_three_dimensions and character tables.

    Parameters
    ----------
    max_l : int
        The maximum l value to include.
    n : int
        The order of the rotation group.

    Returns
    -------
    np.ndarray
        The WignerD matrix for Sn up to the given l.
    """
    id_operation = identity(max_l)
    operations = [id_operation]
    rr_operation = rotoreflection(max_l, n)
    if n % 2 == 0:
        for i in range(1, n):
            new_op = id_operation
            for _ in range(1, i):
                new_op = dot_product(rr_operation, new_op)
        operations.append(new_op)
    else:
        for i in range(1, 2 * n):
            new_op = id_operation
            for _ in range(1, i):
                new_op = dot_product(new_op, rotoreflection(max_l, n))
    return condensed_wignerD_from_operations(operations)


def Cnh(max_l: int, n: int) -> np.ndarray:  # noqa: N802
    """Return the WignerD matrix for Cnh (Cyclic group with reflection) up to the given
    l.

    Parameters
    ----------
    max_l : int
        The maximum l value to include.
    n : int
        The order of the cyclic group.

    Returns
    -------
    np.ndarray
        The WignerD matrix for Cnh up to the given l.
    """
    if n % 2 == 1:
        return Sn(max_l, n)
    else:
        id_operation = identity(max_l)
        sigma_h_operation = sigma_xy(max_l)
        operations = [id_operation, sigma_h_operation]
        rr_operation = rotoreflection(max_l, n)
        rotation_operation = n_z(max_l, n)
        for i in range(1, n):
            rotation_op = id_operation
            rotoref_op = id_operation
            for _ in range(1, i):
                rotoref_op = dot_product(rotoref_op, rr_operation)
                rotation_op = dot_product(rotation_op, rotation_operation)
            operations.append(rotation_op)
            operations.append(rotoref_op)
        return condensed_wignerD_from_operations(operations)


def Cnv(max_l: int, n: int) -> np.ndarray:  # noqa: N802
    """Return the WignerD matrix for Cnv (Cyclic group with reflection) up to the given
    l.

    Parameters
    ----------
    max_l : int
        The maximum l value to include.
    n : int
        The order of the cyclic group.

    Returns
    -------
    np.ndarray
        The WignerD matrix for Cnv up to the given l.
    """
    id_operation = identity(max_l)
    sigma_v_operation = sigma_yz(max_l)
    rotation_operation = n_z(max_l, n)
    operations = [id_operation, sigma_v_operation]
    for i in range(1, n):
        rotation_op = id_operation
        for _ in range(1, i):
            rotation_op = dot_product(rotation_op, rotation_operation)
        operations.append(dot_product(sigma_v_operation, rotation_op))
        operations.append(rotation_op)
    return condensed_wignerD_from_operations(operations)


def Dn(max_l: int, n: int) -> np.ndarray:  # noqa: N802
    """Return the WignerD matrix for Dn (Dihedral group) up to the given l.

    Parameters
    ----------
    max_l : int
        The maximum l value to include.
    n : int
        The order of the dihedral group.

    Returns
    -------
    np.ndarray
        The WignerD matrix for Dn up to the given l.
    """
    id_operation = identity(max_l)
    c2x_operation = two_x(max_l)
    rotation_operation = n_z(max_l, n)
    operations = [id_operation, c2x_operation]
    for i in range(1, n):
        rotation_op = id_operation
        for _ in range(1, i):
            rotation_op = dot_product(rotation_op, rotation_operation)
        operations.append(rotation_op)
        operations.append(dot_product(c2x_operation, rotation_op))
    return condensed_wignerD_from_operations(operations)
    # TODO check if equivalent
    # return (
    #    np.array(
    #        [
    #            (delta(mprime, m) + delta(mprime, -m) * (-1) ** l) * delta(m % n, 0)
    #            for l, mprime, m in iter_sph_indices(max_l)
    #        ],
    #        dtype=complex,
    #    )
    #    / 2
    # )


def Dnh(max_l: int, n: int) -> np.ndarray:  # noqa: N802
    """Return the WignerD matrix for Dnh (Dihedral group with reflection) up to the
    given l.

    Parameters
    ----------
    max_l : int
        The maximum l value to include.
    n : int
        The order of the dihedral group.

    Returns
    -------
    np.ndarray
        The WignerD matrix for Dnh up to the given l.
    """
    id_operation = identity(max_l)
    c2x_operation = two_x(max_l)
    sigma_h_operation = sigma_xy(max_l)
    rotation_operation = n_z(max_l, n)
    rr_operation = rotoreflection(max_l, n)
    operations = [id_operation, c2x_operation, sigma_h_operation]
    for i in range(1, n):
        rotation_op = id_operation
        for _ in range(1, i):
            rotation_op = dot_product(rotation_op, rotation_operation)
        # Cn
        operations.append(rotation_op)
        # C2'
        c2prime_op = dot_product(c2x_operation, rotation_op)
        operations.append(c2prime_op)
        # sigma_h x C2 x Cn
        operations.append(dot_product(sigma_h_operation, c2prime_op))
    for i in range(1, n, 2):
        rotoref_op = id_operation
        for _ in range(1, i):
            rotoref_op = dot_product(rotoref_op, rr_operation)
        operations.append(rotoref_op)
    return condensed_wignerD_from_operations(operations)


def Dnd(max_l: int, n: int) -> np.ndarray:  # noqa: N802
    """Return the WignerD matrix for Dnd (Dihedral group with n-fold rotation) up to
    the given l.

    Parameters
    ----------
    max_l : int
        The maximum l value to include.
    n : int
        The order of the dihedral group.

    Returns
    -------
    np.ndarray
        The WignerD matrix for Dnd up to the given l.
    """
    id_operation = identity(max_l)
    inv_operation = inversion(max_l)
    c2x_operation = two_x(max_l)
    rotation_operation = n_z(max_l, n)
    rr_operation = rotoreflection(max_l, n)
    operations = [id_operation, c2x_operation]
    for i in range(1, n):
        rotation_op = id_operation
        for _ in range(1, i):
            rotation_op = dot_product(rotation_op, rotation_operation)
        # Cn
        operations.append(rotation_op)
        # C2'
        c2prime_op = dot_product(c2x_operation, rotation_op)
        operations.append(c2prime_op)
        # sigma_h x C2 x Cn
        operations.append(dot_product(inv_operation, c2prime_op))
    for i in range(1, 2 * n, 2):
        rotoref_op = id_operation
        for _ in range(1, i):
            rotoref_op = dot_product(rotoref_op, rr_operation)
        operations.append(rotoref_op)
    return condensed_wignerD_from_operations(operations)


def iter_sph_indices(max_l: int) -> Generator[int, int, int]:
    """Yield the l, m', and m values in order of appearance in matrices.

    Parameters
    ----------
    max_l : int
        The maximum l value to include.

    Yields
    ------
    int
        The l value.
    int
        The mprime value.
    int
        The m value.
    """
    for l in range(max_l + 1):
        ms = range(-l, l + 1)
        for mprime, m in itertools.product(ms, repeat=2):
            yield l, mprime, m


def delta(a: int, b: int) -> int:
    """Kronecker delta function.

    Parameters
    ----------
    a : int
        The first index.
    b : int
        The second index.

    Returns
    -------
    int
        1 if a == b, 0 otherwise."""
    return int(a == b)


def convert_to_list_of_matrices(D: np.ndarray) -> list[np.ndarray]:  # noqa N802
    """Convert a condensed WignerD matrix for all l's to a list of matrices per l.

    Parameters
    ----------
    D : np.ndarray
        The condensed WignerD matrix for all l's. This should be a 1D array.
    max_l : int
        The maximum l value used to generate the D.

    Returns
    -------
    list[np.ndarray]
        A list of matrices per l.
    """
    matrices = []
    current = 0
    i = 0
    while current < D.size:
        dimz = i * 2 + 1
        matrix = D[current : current + dimz**2]
        current += dimz**2
        matrices.append(matrix.reshape(dimz, dimz))
        i += 1
    return matrices


def collapse_to_zero(num, tol=1e-7):
    """Collapse a number to zero if it is less than a tolerance.

    Parameters
    ----------
    num : float
        The number to collapse to zero.
    tol : float
        The tolerance to collapse to zero.

    Returns
    -------
    float
        The number or zero if it is less than the tolerance.
    """
    if np.abs(num) < tol:
        return 0
    return num


def semidirect_product(D_a: np.ndarray, D_b: np.ndarray) -> np.ndarray:  # noqa N802
    """Compute the semidirect product of two WignerD matrices.

    Parameters
    ----------
    D_a : np.ndarray
        The first WignerD matrix.
    D_b : np.ndarray
        The second WignerD matrix.

    Returns
    -------
    np.ndarray
        The semidirect product of the two WignerD matrices.
    """
    u_D_a = np.asarray(D_a).flatten()  # noqa N806
    u_D_b = np.asarray(D_b).flatten()  # noqa N806

    max_l = 0
    cnt = 0
    while cnt < u_D_a.size:
        max_l += 1
        cnt += (2 * max_l + 1) * (2 * max_l + 1)

    l_skip = 0
    D_ab = np.zeros_like(u_D_a, dtype=np.complex128)  # noqa N806

    for l in range(max_l):
        max_m = 2 * l + 1
        for m_prime in range(max_m):
            start_lmprime_i = l_skip + m_prime * max_m
            for m in range(max_m):
                sum_val = 0 + 0j
                for m_prime_2 in range(max_m):
                    sum_val += (
                        u_D_a[start_lmprime_i + m_prime_2]
                        * u_D_b[l_skip + m_prime_2 * max_m + m]
                    )
                D_ab[start_lmprime_i + m] = collapse_to_zero(sum_val, 1e-7)
        l_skip += max_m * max_m

    return D_ab.reshape(D_a.shape)


def dot_product(
    condensed_operation_a: np.ndarray, condensed_operation_b: np.ndarray
) -> np.ndarray:  # noqa N802
    """Direct product of two sets of WignerD matrices.

    Parameters
    ----------
    condensed_operation_a : np.ndarray
        The first set of WignerD matrices.
    condensed_operation_b : np.ndarray
        The second set of WignerD matrices.

    Returns
    -------
    np.ndarray
        The direct product of the two sets of WignerD matrices.
    """
    result = []
    for matrix1, matrix2 in zip(
        convert_to_list_of_matrices(condensed_operation_a),
        convert_to_list_of_matrices(condensed_operation_b),
    ):
        result.append(np.dot(matrix1, matrix2).flatten())
    return np.concatenate(result)


def _parse_point_group(schonflies_symbol):
    """Parse a Schönflies symbol into its component parts.

    For example, Ih would have the family "I" and modifier "h" with no order
    while C6 would have the family "C" and order "6" with no modifier, and the
    point group C6h would have famile "C", modifier "h", and order "6".
    """
    # once we figure out how to do Sn systematically stop hard coding.
    if schonflies_symbol == "S2":
        schonflies_symbol = "Ci"
    elif schonflies_symbol == "S6":
        schonflies_symbol = "C3i"
    elif schonflies_symbol == "V":
        schonflies_symbol = "D2"
    family = schonflies_symbol[0]
    if len(schonflies_symbol) == 1:
        return (family, None, None)
    modifier = schonflies_symbol[-1] if schonflies_symbol[-1].isalpha() else None
    if len(schonflies_symbol) == 2 and modifier is not None:
        return (family, modifier, None)
    order = int(schonflies_symbol[1:-1]) if modifier else int(schonflies_symbol[1:])
    if family == "V":
        family = "D"
        order = 2
    return (family, modifier, order)


def condensed_wignerD_from_operations(  # noqa N802
    operations: list[np.ndarray],
):
    """Compute the condensed WignerD matrix for a given set of operations.

    Parameters
    ----------
    operations : list[callable]
        A list of operations that return a WignerD matrix.

    Returns
    -------
    np.ndarray
        The condensed WignerD matrix for the point group.
    """
    return np.sum(operations, axis=0) / len(operations)


def compute_condensed_wignerD_for_C_family(  # noqa N802
    max_l: int, modifier: str, order: int
) -> np.ndarray:
    """
    Compute the condensed WignerD matrix for a given C family.

    Parameters
    ----------
    max_l : int
        The maximum l value to include in the WignerD matrices.
    modifier : str
        The modifier for the point group.
    order : int
        The order of the cyclic group.

    Returns
    -------
    np.ndarray
        The condensed WignerD matrix for the point group.
    """
    if modifier == "i" and order is not None:
        return semidirect_product(Cn(max_l, order), Ci(max_l))
    elif modifier == "h" and order is not None:
        return Cnh(max_l, order)
    elif modifier == "v" and order is not None:
        return Cnv(max_l, order)
    elif modifier is None and order is not None:
        return Cn(max_l, order)
    elif modifier == "i" and order is None:
        return Ci(max_l)
    elif modifier == "h" and order is None:
        return Ch(max_l)
    elif modifier == "s" and order is None:
        return Cs(max_l)
    else:
        return None


def compute_condensed_wignerD_for_D_family(  # noqa N802
    max_l: int, modifier: str, order: int
) -> np.ndarray:
    """
    Compute the condensed WignerD matrix for a given D family.

    Parameters
    ----------
    max_l : int
        The maximum l value to include in the WignerD matrices.
    modifier : str
        The modifier for the point group.
    order : int
        The order of the dihedral group.

    Returns
    -------
    np.ndarray
        The condensed WignerD matrix for the point group.
    """
<<<<<<< HEAD
    if (modifier == "d" or modifier == "v") and order % 2 == 1:
        return semidirect_product(Dn(max_l, order), Ci(max_l))
    elif (modifier == "d" or modifier == "v") and order % 2 == 0:
        return semidirect_product(Dn(max_l, order), Sn(max_l, 2 * order))
    elif modifier == "h" and order % 2 == 1:
        return semidirect_product(Dn(max_l, order), Ch(max_l))
    elif modifier == "h" and order % 2 == 0:
        return semidirect_product(Dn(max_l, order), Ci(max_l))
=======
    if modifier == "d" and order is not None:
        return Dnd(max_l, order)
    elif modifier == "h" and order is not None:
        return Dnh(max_l, order)
>>>>>>> 15805cba
    elif modifier is None and order is not None:
        return Dn(max_l, order)
    else:
        return None


def compute_condensed_wignerD_for_S_family(  # noqa N802
    max_l: int, modifier: str, order: int
) -> np.ndarray:
    """
    Compute the condensed WignerD matrix for a given S family.

    Parameters
    ----------
    max_l : int
        The maximum l value to include in the WignerD matrices.
    modifier : str
        The modifier for the point group.
    order : int
        The order of the group.

    Returns
    -------
    np.ndarray
        The condensed WignerD matrix for the point group.
    """
    if modifier is None and order is not None:
        return Sn(max_l, order)
    else:
        return None


def compute_condensed_wignerD_for_tetrahedral_family(  # noqa N802
    max_l: int, modifier: str
) -> np.ndarray:
    """
    Compute the condensed WignerD matrix for a given terahedral family.

    Parameters
    ----------
    max_l : int
        The maximum l value to include in the WignerD matrices.
    modifier : str
        The modifier for the point group.

    Returns
    -------
    np.ndarray
        The condensed WignerD matrix for the point group.
    """
    if modifier == "d":
        return semidirect_product(Dn(max_l, 2), Cnv(max_l, 3))
    else:
        operations = []
        for rot in base_rotations:
            operations.append(generalized_rotation(max_l, *rot))
        T = condensed_wignerD_from_operations(operations)  # noqa N806
        if modifier == "h":
            return semidirect_product(T, Ci(max_l))
        elif modifier is None:
            return T
        else:
            return None


def compute_condensed_wignerD_for_octahedral_family(  # noqa N802
    max_l: int, modifier: str
) -> np.ndarray:
    """
    Compute the condensed WignerD matrix for a given octahedral family.

    Parameters
    ----------
    max_l : int
        The maximum l value to include in the WignerD matrices.
    modifier : str
        The modifier for the point group.

    Returns
    -------
    np.ndarray
        The condensed WignerD matrix for the point group.
    """
    operations = []
    for rot in np.concatenate((base_rotations, octahedral_rotations)):
        operations.append(generalized_rotation(max_l, *rot))
    O = condensed_wignerD_from_operations(operations)  # noqa N806
    if modifier == "h":
        return semidirect_product(O, Ci(max_l))
    elif modifier is None:
        return O
    else:
        return None


def compute_condensed_wignerD_for_icosahedral_family(  # noqa N802
    max_l: int, modifier: str
) -> np.ndarray:
    """
    Compute the condensed WignerD matrix for a given icosahedral family.

    Parameters
    ----------
    max_l : int
        The maximum l value to include in the WignerD matrices.
    modifier : str
        The modifier for the point group.

    Returns
    -------
    np.ndarray
        The condensed WignerD matrix for the point group.
    """
    operations = []
    for rot in np.concatenate((base_rotations, icosahedral_rotations)):
        operations.append(generalized_rotation(max_l, *rot))
    I = condensed_wignerD_from_operations(operations)  # noqa N806
    if modifier == "h":
        return semidirect_product(I, Ci(max_l))
    elif modifier is None:
        return I
    else:
        return None


def compute_condensed_wignerD_matrix_for_a_given_point_group(  # noqa N802
    point_group: str, max_l: int
) -> np.ndarray:
    """
    Compute the condensed WignerD matrix for a given point group.

    Parameters
    ----------
    point_group : str
        The point group in Schoenflies notation.
    max_l : int
        The maximum l value to include in the WignerD matrices.

    Returns
    -------
    np.ndarray
        The condensed WignerD matrix for the point group.
    """
    family, modifier, order = _parse_point_group(point_group)
    if family == "T":
        matrix = compute_condensed_wignerD_for_tetrahedral_family(max_l, modifier)
    elif family == "O":
        matrix = compute_condensed_wignerD_for_octahedral_family(max_l, modifier)
    elif family == "I":
        matrix = compute_condensed_wignerD_for_icosahedral_family(max_l, modifier)
    elif family == "C":
        matrix = compute_condensed_wignerD_for_C_family(max_l, modifier, order)
    elif family == "D":
        matrix = compute_condensed_wignerD_for_D_family(max_l, modifier, order)
    elif family == "S":
        matrix = compute_condensed_wignerD_for_S_family(max_l, modifier, order)
    else:
        matrix = None
    if matrix is not None:
        return matrix
    else:
        raise KeyError(f"{point_group} is not currently supported.")


class WignerD:
    def __init__(self, point_group: str, max_l: int) -> None:
        """Create a WignerD object.

        Parameters
        ----------
        point_group : str
            The point group in Schoenflies notation.
        max_l : int
            The highest spherical harmonic to include in the WignerD matrices.
        """
        self._max_l = max_l
        self._point_group = point_group
        self._matrix = compute_condensed_wignerD_matrix_for_a_given_point_group(
            point_group, max_l
        )

    @property
    def max_l(self) -> int:
        """The maximum l value used for constructing the matrix

        Returns
        -------
        int
            The maximum l value."""
        return self._max_l

    @property
    def point_group(self) -> str:
        """The point group in Schoenflies notation to return.

        Returns
        -------
        str
            The point group in Schoenflies notation.
        """
        return self._point_group

    @property
    def matrices(self) -> list[np.ndarray]:
        """The WignerD matrices for the point group up to the given l.

        Returns
        -------
        list[np.ndarray]
            The WignerD matrices for the point group up to the given l.
        """
        return convert_to_list_of_matrices(self._matrix)

    @property
    def condensed_matrices(self) -> np.ndarray:
        """The condensed WignerD matrices for the point group up to the given l.

        The matrices are flattend to give a 1D array

        Returns
        -------
        np.ndarray
            The condensed WignerD matrices for the point group up to the given l.
        """
        return self._matrix

    @property
    def matrix(self, l: int) -> np.ndarray:
        """The WignerD matrix for the point group for a given l.

        Parameters
        ----------
        l : int
            The l value for which to return the matrix

        Returns
        -------
        np.ndarray
            The WignerD matrix for the point group for a given l.
        """
        return self.matrices[l]

    @classmethod
    def from_condensed_matrix_maxl_point_group(
        cls, matrix: np.ndarray, max_l: int, point_group: str
    ):
        """Create a WignerD object from a condensed matrix.

        Parameters
        ----------
        matrix : np.ndarray
            The condensed matrix.
        max_l : int
            The maximum l value used to generate the matrix.
        point_group : str
            The point group in Schoenflies notation.

        Returns
        -------
        WignerDmatrix
            The WignerD object.
        """
        wigner = cls.__new__(cls)
        wigner._matrix = matrix
        wigner._max_l = max_l
        wigner._point_group = point_group
        return wigner<|MERGE_RESOLUTION|>--- conflicted
+++ resolved
@@ -148,42 +148,6 @@
     reflection_matrices = sigma_xy(max_l)
     rotation_matrices = n_z(max_l, n)
     return dot_product(reflection_matrices, rotation_matrices)
-<<<<<<< HEAD
-
-
-def Sn(max_l: int, n: int) -> np.ndarray:  # noqa: N802
-    """Return the WignerD matrix for Sn (rotoreflection group) up to the given l.
-
-    Elements of Sn are given by Sn = {I, Sn, Cn**2, Sn**3, Cn**4, Sn**5, ... until n-1
-    (last can be C or S depending if n is odd or even)} according to
-    https://en.wikipedia.org/wiki/Point_groups_in_three_dimensions and character tables.
-
-    Parameters
-    ----------
-    max_l : int
-        The maximum l value to include.
-    n : int
-        The order of the rotation group.
-
-    Returns
-    -------
-    np.ndarray
-        The WignerD matrix for Sn up to the given l.
-    """
-    operations = [identity(max_l)]
-    for i in range(1, n):
-        if i % 2 == 0:
-            new_op = Cn(max_l, n)
-            for _ in range(1, i):
-                new_op = dot_product(new_op, Cn(max_l, n))
-        else:
-            new_op = rotoreflection(max_l, n)
-            for _ in range(1, i):
-                new_op = dot_product(new_op, rotoreflection(max_l, n))
-        operations.append(new_op)
-    return condensed_wignerD_from_operations(operations)
-=======
->>>>>>> 15805cba
 
 
 def generalized_rotation(
@@ -1011,21 +975,10 @@
     np.ndarray
         The condensed WignerD matrix for the point group.
     """
-<<<<<<< HEAD
-    if (modifier == "d" or modifier == "v") and order % 2 == 1:
-        return semidirect_product(Dn(max_l, order), Ci(max_l))
-    elif (modifier == "d" or modifier == "v") and order % 2 == 0:
-        return semidirect_product(Dn(max_l, order), Sn(max_l, 2 * order))
-    elif modifier == "h" and order % 2 == 1:
-        return semidirect_product(Dn(max_l, order), Ch(max_l))
-    elif modifier == "h" and order % 2 == 0:
-        return semidirect_product(Dn(max_l, order), Ci(max_l))
-=======
     if modifier == "d" and order is not None:
         return Dnd(max_l, order)
     elif modifier == "h" and order is not None:
         return Dnh(max_l, order)
->>>>>>> 15805cba
     elif modifier is None and order is not None:
         return Dn(max_l, order)
     else:
