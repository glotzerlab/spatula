--- conflicted
+++ resolved
@@ -211,18 +211,5 @@
         """Return a NumPy array of WignerD matrices for given symmetries."""
         matrices = []
         for point_group in self._symmetries:
-<<<<<<< HEAD
-            matrices.append(self._weijer[point_group])
-        return np.stack(matrices, axis=0)
-=======
             matrices.append(self._wigner[point_group])
-        return np.stack(matrices, axis=0)
-
-    @staticmethod
-    def _get_cartesian_quad(m):
-        """Get the Cartesian coordinates for the Gauss-Legrende quadrature."""
-        (quad_theta, quad_phi), wij = integrate.gauss_legendre_quad_points(
-            m, True
-        )
-        return util.sph_to_cart(quad_theta, quad_phi), wij
->>>>>>> 972a597a
+        return np.stack(matrices, axis=0)