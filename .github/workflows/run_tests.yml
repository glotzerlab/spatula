--- conflicted
+++ resolved
@@ -33,11 +33,7 @@
 
     steps:
       - name: Checkout Code
-<<<<<<< HEAD
-        uses: actions/checkout@93cb6efe18208431cddfb8368fd83d5badbf9bfd # v5.0.1
-=======
         uses: actions/checkout@8e8c483db84b4bee98b60c0593521ed34d9990e8 # v6.0.1
->>>>>>> 68b3004b
         with:
           submodules: true
       - name: Set up Python
