--- conflicted
+++ resolved
@@ -127,11 +127,7 @@
     )
 
 
-<<<<<<< HEAD
-def rotoreflection(max_l: int, n: int) -> np.ndarray:  # noqa: N802
-=======
 def rotoreflection_z(max_l: int, n: int) -> np.ndarray:  # noqa: N802
->>>>>>> 3e1522d9
     """Return the WignerD matrix for rotoreflection, around z up to the given l.
 
     Implementation according to Altman, Mathematical Proceedings of the Cambridge
